package jenkinsci.plugins.influxdb;

import com.google.common.base.Preconditions;
import com.google.common.base.Strings;
import hudson.Extension;
import hudson.FilePath;
import hudson.Launcher;
import hudson.model.Run;
import hudson.model.TaskListener;
import hudson.tasks.BuildStepDescriptor;
import hudson.tasks.BuildStepMonitor;
import hudson.tasks.Notifier;
import hudson.tasks.Publisher;
import jenkins.model.Jenkins;
import jenkins.tasks.SimpleBuildStep;
import jenkinsci.plugins.influxdb.generators.*;
import jenkinsci.plugins.influxdb.models.Target;
import jenkinsci.plugins.influxdb.renderer.MeasurementRenderer;
import jenkinsci.plugins.influxdb.renderer.ProjectNameRenderer;
import okhttp3.*;
import org.influxdb.InfluxDB;
import org.influxdb.InfluxDB.ConsistencyLevel;
import org.influxdb.InfluxDBFactory;
import org.influxdb.dto.BatchPoints;
import org.influxdb.dto.Point;
import org.kohsuke.stapler.DataBoundConstructor;
import org.kohsuke.stapler.DataBoundSetter;

import java.io.IOException;
import java.util.ArrayList;
import java.util.Arrays;
import java.util.List;
import java.util.Map;
import java.util.logging.Level;
import java.util.logging.Logger;

public class InfluxDbPublisher extends Notifier implements SimpleBuildStep{

    /** The logger. **/
    private static final Logger logger = Logger.getLogger(InfluxDbPublisher.class.getName());

    @Extension(optional = true)
    public static final DescriptorImpl DESCRIPTOR = new DescriptorImpl();

    private String selectedTarget;

    /**
     * custom project name, overrides the project name with the specified value
     */
    private String customProjectName;

    /**
     * custom prefix, for example in multi branch pipelines, where every build is named
     * after the branch built and thus you have different builds called 'master' that report
     * different metrics.
     */
    private String customPrefix;

    /**
     * Jenkins parameter/s which will be added as FieldSet to measurement 'jenkins_data'.
     * If parameter-value has a $-prefix, it will be resolved from current jenkins-job environment-properties.
     */
    private String jenkinsEnvParameterField;

    /**
     * Jenkins parameter/s which will be added as TagSet to  measurement 'jenkins_data'.
     * If parameter-value has a $-prefix, it will be resolved from current jenkins-job environment-properties.
     */
    private String jenkinsEnvParameterTag;

    /**
     * custom data, especially in pipelines, where additional information is calculated
     * or retrieved by Groovy functions which should be sent to InfluxDB
     * This can easily be done by calling
     *
     *   def myDataMap = [:]
     *   myDataMap['myKey'] = 'myValue'
     *   step([$class: 'InfluxDbPublisher', target: myTarget, customPrefix: 'myPrefix', customData: myDataMap])
     *
     * inside a pipeline script
     */
    private Map<String, Object> customData;


    /**
     * custom data tags, especially in pipelines, where additional information is calculated
     * or retrieved by Groovy functions which should be sent to InfluxDB
     * This can easily be done by calling
     *
     *   def myDataMapTags = [:]
     *   myDataMapTags['myKey'] = 'myValue'
     *   step([$class: 'InfluxDbPublisher', target: myTarget, customPrefix: 'myPrefix', customData: myDataMap, customDataTags: myDataMapTags])
     *
     * inside a pipeline script
     */
    private Map<String, String> customDataTags;

    /**
     * custom data maps, especially in pipelines, where additional information is calculated
     * or retrieved by Groovy functions which should be sent to InfluxDB.
     *
     * This goes beyond customData since it allows to define multiple customData measurements
     * where the name of the measurement is defined as the key of the customDataMap.
     *
     * Example for a pipeline script:
     *
     *   def myDataMap1 = [:]
     *   def myDataMap2 = [:]
     *   def myCustomDataMap = [:]
     *   myDataMap1["myMap1Key1"] = 11 //first value of first map
     *   myDataMap1["myMap1Key2"] = 12 //second value of first map
     *   myDataMap2["myMap2Key1"] = 21 //first value of second map
     *   myDataMap2["myMap2Key2"] = 22 //second value of second map
     *   myCustomDataMap["series1"] = myDataMap1
     *   myCustomDataMap["series2"] = myDataMap2
     *   step([$class: 'InfluxDbPublisher', target: myTarget, customPrefix: 'myPrefix', customDataMap: myCustomDataMap])
     *
     */
    private Map<String, Map<String, Object>> customDataMap;

    /**
     * custom tags that are sent to all measurements defined in customDataMaps.
     *
     * Example for a pipeline script:
     *
     * def myCustomDataMapTags = [:]
     * def myCustomTags = [:]
     * myCustomTags["buildResult"] = currentBuild.result
     * myCustomTags["NODE_LABELS"] = env.NODE_LABELS
     * myCustomDataMapTags["series1"] = myCustomTags
     * step([$class: 'InfluxDbPublisher',
     *       target: myTarget,
     *       customPrefix: 'myPrefix',
     *       customDataMap: myCustomDataMap,
     *       customDataMapTags: myCustomDataMapTags])
     */

    private Map<String, Map<String, String>> customDataMapTags;

    /**
     * custom measurement name used for all measurement types
     * Overrides the default measurement names.
     * Default value is "jenkins_data"
     * 
     * For custom data, prepends "custom_", i.e. "some_measurement"
     * becomes "custom_some_measurement".
     * Default custom name remains "jenkins_custom_data"
     */
    private String measurementName = "jenkins_data";

    @DataBoundConstructor
    public InfluxDbPublisher() {
    }

    public InfluxDbPublisher(String target) {
        this.selectedTarget = target;
    }

    public String getSelectedTarget() {
        String ipTemp = selectedTarget;
        if (ipTemp == null) {
            Target[] targets = DESCRIPTOR.getTargets();
            if (targets.length > 0) {
                //ipTemp = targets[0].getUrl() + "," + targets[0].getDatabase();
                ipTemp = targets[0].getDescription();
            }
        }
        return ipTemp;
    }

    public void setSelectedTarget(String target) {
        Preconditions.checkNotNull(target);
        this.selectedTarget = target;
    }

    public String getCustomProjectName() {
        return customProjectName;
    }

    @DataBoundSetter
    public void setCustomProjectName(String customProjectName) {
        this.customProjectName = customProjectName;
    }

    public String getCustomPrefix() {
        return customPrefix;
    }

    @DataBoundSetter
    public void setCustomPrefix(String customPrefix) {
        this.customPrefix = customPrefix;
    }

    public String getJenkinsEnvParameterField() {
        return jenkinsEnvParameterField;
    }

    @DataBoundSetter
    public void setJenkinsEnvParameterField(String jenkinsEnvParameterField) {
        this.jenkinsEnvParameterField = jenkinsEnvParameterField;
    }

    public String getJenkinsEnvParameterTag() {
        return jenkinsEnvParameterTag;
    }

    @DataBoundSetter
    public void setJenkinsEnvParameterTag(String jenkinsEnvParameterTag) {
        this.jenkinsEnvParameterTag = jenkinsEnvParameterTag;
    }

    @DataBoundSetter
    public void setCustomData(Map<String, Object> customData) {
        this.customData = customData;
    }

    public Map<String, Object> getCustomData() {
        return customData;
    }

    @DataBoundSetter
    public void setCustomDataTags(Map<String, String> customDataTags) {
        this.customDataTags = customDataTags;
    }

    public Map<String, String> getCustomDataTags() {
        return customDataTags;
    }

    @DataBoundSetter
    public void setCustomDataMap(Map<String, Map<String, Object>> customDataMap) {
        this.customDataMap = customDataMap;
    }

    public Map<String, Map<String, Object>> getCustomDataMap() {
        return customDataMap;
    }

    @DataBoundSetter
    public void setCustomDataMapTags(Map<String, Map<String, String>> customDataMapTags) {
        this.customDataMapTags = customDataMapTags;
    }

    public Map<String, Map<String, String>> getCustomDataMapTags() { return customDataMapTags; }

    @DataBoundSetter
    public void setMeasurementName(String measurementName) {
        this.measurementName = measurementName;
    }

    public String getMeasurementName() {
        return measurementName;
    }

    public Target getTarget() {
        Target[] targets = DESCRIPTOR.getTargets();
        if (selectedTarget == null && targets.length > 0) {
            return targets[0];
        }
        for (Target target : targets) {
            String targetInfo = target.getDescription();
            if (targetInfo.equals(selectedTarget)) {
                return target;
            }
        }
        return null;
    }

    //@Override
    public boolean prebuild(Run<?, ?> build, TaskListener listener) {
        return true;
    }

    @Override
    public boolean needsToRunAfterFinalized() {
        return true;
    }

    @Override
    public BuildStepMonitor getRequiredMonitorService() {
        return BuildStepMonitor.NONE;
    }

    @Override
    public BuildStepDescriptor<Publisher> getDescriptor() {
        return DESCRIPTOR;
    }

    @Override
    public void perform(Run<?, ?> build, FilePath workspace, Launcher launcher, TaskListener listener)
            throws InterruptedException, IOException {

        MeasurementRenderer<Run<?, ?>> measurementRenderer = new ProjectNameRenderer(customPrefix, customProjectName);

        // Get the current time for timestamping all point generation
        long currTime = System.currentTimeMillis();

        // get the target from the job's config
        Target target = getTarget();
        if (target==null) {
            throw new RuntimeException("Target was null!");
        }

        // prepare a meaningful logmessage
        String logMessage = "[InfluxDB Plugin] Publishing data to: " + target.toString();

        // write to jenkins logger
        logger.log(Level.INFO, logMessage);
        // write to jenkins console
        listener.getLogger().println(logMessage);

        // use proxy if checked
        OkHttpClient.Builder builder = new OkHttpClient.Builder();
        if (target.isUsingJenkinsProxy()) {
            builder.proxy(Jenkins.getInstance().proxy.createProxy(target.getUrl()));
            if (Jenkins.getInstance().proxy.getUserName() != null) {
                builder.proxyAuthenticator(new Authenticator() {
                    @Override
                    public Request authenticate(Route route, Response response) throws IOException {
                        if (response.request().header("Proxy-Authorization") != null) {
                            return null; // Give up, we've already failed to authenticate.
                        }

                        String credential = Credentials.basic(Jenkins.getInstance().proxy.getUserName(), Jenkins.getInstance().proxy.getPassword());
                        return response.request().newBuilder().header("Proxy-Authorization", credential).build();
                    }
                });
            }
            builder.build();
        }

        // connect to InfluxDB
        InfluxDB influxDB = Strings.isNullOrEmpty(target.getUsername()) ? InfluxDBFactory.connect(target.getUrl(), builder) : InfluxDBFactory.connect(target.getUrl(), target.getUsername(), target.getPassword(), builder);
        List<Point> pointsToWrite = new ArrayList<Point>();

        // finally write to InfluxDB
<<<<<<< HEAD
        JenkinsBasePointGenerator jGen = new JenkinsBasePointGenerator(measurementRenderer, customPrefix, build, currTime, listener, jenkinsEnvParameterField, jenkinsEnvParameterTag);
        addPoints(pointsToWrite, jGen, listener);

        CustomDataPointGenerator cdGen = new CustomDataPointGenerator(measurementRenderer, customPrefix, build, currTime, customData, customDataTags);
=======
        JenkinsBasePointGenerator jGen = new JenkinsBasePointGenerator(measurementRenderer, customPrefix, build, listener, jenkinsEnvParameterField, jenkinsEnvParameterTag, measurementName);
        addPoints(pointsToWrite, jGen, listener);

        CustomDataPointGenerator cdGen = new CustomDataPointGenerator(measurementRenderer, customPrefix, build, customData, customDataTags, measurementName);
>>>>>>> a0f38840
        if (cdGen.hasReport()) {
            listener.getLogger().println("[InfluxDB Plugin] Custom data found. Writing to InfluxDB...");
            addPoints(pointsToWrite, cdGen, listener);
        } else {
            logger.log(Level.INFO, "Data source empty: Custom Data");
        }

        CustomDataMapPointGenerator cdmGen = new CustomDataMapPointGenerator(measurementRenderer, customPrefix, build, currTime, customDataMap, customDataMapTags);
        if (cdmGen.hasReport()) {
            listener.getLogger().println("[InfluxDB Plugin] Custom data map found. Writing to InfluxDB...");
            addPoints(pointsToWrite, cdmGen, listener);
        } else {
            logger.log(Level.INFO, "Data source empty: Custom Data Map");
        }

        try {
            CoberturaPointGenerator cGen = new CoberturaPointGenerator(measurementRenderer, customPrefix, build, currTime);
            if (cGen.hasReport()) {
                listener.getLogger().println("[InfluxDB Plugin] Cobertura data found. Writing to InfluxDB...");
                addPoints(pointsToWrite, cGen, listener);
            }
        } catch (NoClassDefFoundError ignore) {
            logger.log(Level.INFO, "Plugin skipped: Cobertura");
        }

        try {
            RobotFrameworkPointGenerator rfGen = new RobotFrameworkPointGenerator(measurementRenderer, customPrefix, build, currTime);
            if (rfGen.hasReport()) {
                listener.getLogger().println("[InfluxDB Plugin] Robot Framework data found. Writing to InfluxDB...");
                addPoints(pointsToWrite, rfGen, listener);
            }
        } catch (NoClassDefFoundError ignore) {
            logger.log(Level.INFO, "Plugin skipped: Robot Framework");
        }

        try {
            JacocoPointGenerator jacoGen = new JacocoPointGenerator(measurementRenderer, customPrefix, build, currTime);
            if (jacoGen.hasReport()) {
                listener.getLogger().println("[InfluxDB Plugin] Jacoco data found. Writing to InfluxDB...");
                addPoints(pointsToWrite, jacoGen, listener);
            }
        } catch (NoClassDefFoundError ignore) {
            logger.log(Level.INFO, "Plugin skipped: JaCoCo");
        }

        try {
            PerformancePointGenerator perfGen = new PerformancePointGenerator(measurementRenderer, customPrefix, build, currTime);
            if (perfGen.hasReport()) {
                listener.getLogger().println("[InfluxDB Plugin] Performance data found. Writing to InfluxDB...");
                addPoints(pointsToWrite, perfGen, listener);
            }
        } catch (NoClassDefFoundError ignore) {
            logger.log(Level.INFO, "Plugin skipped: Performance");
        }

        SonarQubePointGenerator sonarGen = new SonarQubePointGenerator(measurementRenderer, customPrefix, build, currTime, listener);
        if (sonarGen.hasReport()) {
            listener.getLogger().println("[InfluxDB Plugin] SonarQube data found. Writing to InfluxDB...");
            addPoints(pointsToWrite, sonarGen, listener);
        } else {
            logger.log(Level.INFO, "Plugin skipped: SonarQube");
        }


        ChangeLogPointGenerator changeLogGen = new ChangeLogPointGenerator(measurementRenderer, customPrefix, build, currTime);
        if (changeLogGen.hasReport()) {
            listener.getLogger().println("[InfluxDB Plugin] Git ChangeLog data found. Writing to InfluxDB...");
            addPoints(pointsToWrite, changeLogGen, listener);
        } else {
            logger.log(Level.INFO, "Data source empty: Change Log");
        }

        try {
            PerfPublisherPointGenerator perfPublisherGen = new PerfPublisherPointGenerator(measurementRenderer, customPrefix, build, currTime);
            if (perfPublisherGen.hasReport()) {
                listener.getLogger().println("[InfluxDB Plugin] PerfPublisher data found. Writing to InfluxDB...");
                addPoints(pointsToWrite, perfPublisherGen, listener);
            }
        } catch (NoClassDefFoundError ignore) {
            logger.log(Level.INFO, "Plugin skipped: Performance Publisher");
        }

        writeToInflux(target, influxDB, pointsToWrite);
        listener.getLogger().println("[InfluxDB Plugin] Completed.");
    }

    private void addPoints(List<Point> pointsToWrite, PointGenerator generator, TaskListener listener) {
        try {
            pointsToWrite.addAll(Arrays.asList(generator.generate()));
        } catch (Exception e) {
            listener.getLogger().println("[InfluxDB Plugin] Failed to collect data. Ignoring Exception:" + e);
        }
    }

    private void writeToInflux(Target target, InfluxDB influxDB, List<Point> pointsToWrite) {
        /**
         * build batchpoints for a single write.
         */
        try {
            BatchPoints batchPoints = BatchPoints
                    .database(target.getDatabase())
                    .points(pointsToWrite.toArray(new Point[0]))
                    .retentionPolicy(target.getRetentionPolicy())
                    .consistency(ConsistencyLevel.ANY)
                    .build();
            influxDB.write(batchPoints);
        } catch (Exception e) {
            if (target.isExposeExceptions()) {
                throw new InfluxReportException(e);
            } else {
                //Exceptions not exposed by configuration. Just log and ignore.
                logger.log(Level.WARNING, "Could not report to InfluxDB. Ignoring Exception.", e);
            }
        }
    }
}<|MERGE_RESOLUTION|>--- conflicted
+++ resolved
@@ -334,17 +334,10 @@
         List<Point> pointsToWrite = new ArrayList<Point>();
 
         // finally write to InfluxDB
-<<<<<<< HEAD
-        JenkinsBasePointGenerator jGen = new JenkinsBasePointGenerator(measurementRenderer, customPrefix, build, currTime, listener, jenkinsEnvParameterField, jenkinsEnvParameterTag);
+        JenkinsBasePointGenerator jGen = new JenkinsBasePointGenerator(measurementRenderer, customPrefix, build, currTime, listener, jenkinsEnvParameterField, jenkinsEnvParameterTag, measurementName);
         addPoints(pointsToWrite, jGen, listener);
 
-        CustomDataPointGenerator cdGen = new CustomDataPointGenerator(measurementRenderer, customPrefix, build, currTime, customData, customDataTags);
-=======
-        JenkinsBasePointGenerator jGen = new JenkinsBasePointGenerator(measurementRenderer, customPrefix, build, listener, jenkinsEnvParameterField, jenkinsEnvParameterTag, measurementName);
-        addPoints(pointsToWrite, jGen, listener);
-
-        CustomDataPointGenerator cdGen = new CustomDataPointGenerator(measurementRenderer, customPrefix, build, customData, customDataTags, measurementName);
->>>>>>> a0f38840
+        CustomDataPointGenerator cdGen = new CustomDataPointGenerator(measurementRenderer, customPrefix, build, currTime, customData, customDataTags, measurementName);
         if (cdGen.hasReport()) {
             listener.getLogger().println("[InfluxDB Plugin] Custom data found. Writing to InfluxDB...");
             addPoints(pointsToWrite, cdGen, listener);
